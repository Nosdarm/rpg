import sys
import os

# Add the project root to sys.path to allow imports from src
PROJECT_ROOT = os.path.abspath(os.path.join(os.path.dirname(__file__), '..', '..'))
if PROJECT_ROOT not in sys.path:
    sys.path.insert(0, PROJECT_ROOT)

import pytest
from pydantic import ValidationError

from src.models.command_info import (
    CommandParameterInfo,
    CommandInfo,
    CommandListResponse
)

def test_command_parameter_info_creation():
    param_info = CommandParameterInfo(
        name="amount",
        description="The amount to transfer.",
        type="integer",
        required=True
    )
    assert param_info.name == "amount"
    assert param_info.description == "The amount to transfer."
    assert param_info.type == "integer"
    assert param_info.required is True

def test_command_parameter_info_optional_description():
    param_info = CommandParameterInfo(
        name="target",
        description=None, # Explicitly pass None for optional field
        type="user",
        required=False
    )
    assert param_info.name == "target"
    assert param_info.description is None
    assert param_info.type == "user"
    assert param_info.required is False

def test_command_info_creation():
    param1 = CommandParameterInfo(name="param1", description=None, type="string", required=True)
    cmd_info = CommandInfo(
        name="mycommand",
        description="This is a test command.",
        parameters=[param1]
    )
    assert cmd_info.name == "mycommand"
    assert cmd_info.description == "This is a test command."
    assert len(cmd_info.parameters) == 1
    assert cmd_info.parameters[0].name == "param1"

def test_command_info_no_parameters_no_description():
    cmd_info = CommandInfo(name="simplecmd", description=None) # Explicitly pass None
    assert cmd_info.name == "simplecmd"
    assert cmd_info.description is None
    assert cmd_info.parameters == []

def test_command_list_response_creation():
    cmd1 = CommandInfo(name="cmd1", description=None) # Explicitly pass None
    cmd2 = CommandInfo(name="cmd2", description="A second command.")
    response = CommandListResponse(
        commands=[cmd1, cmd2],
        language_code="en"
    )
    assert len(response.commands) == 2
    assert response.commands[0].name == "cmd1"
    assert response.commands[1].name == "cmd2"
    assert response.language_code == "en"

def test_command_list_response_empty_commands():
    response = CommandListResponse(commands=[], language_code="ru")
    assert response.commands == []
    assert response.language_code == "ru"

def test_command_list_response_no_language_code():
    response = CommandListResponse(commands=[CommandInfo(name="cmd", description=None)], language_code=None) # Explicitly pass None
    assert response.language_code is None

# Пример теста на валидацию, если бы были более строгие правила
# def test_command_parameter_info_missing_required_field():
#     with pytest.raises(ValidationError):
#         # Assuming 'name' is absolutely required and has no default
#         CommandParameterInfo(type="string", required=True)
#
#     with pytest.raises(ValidationError):
#         CommandInfo() # Assuming 'name' is required for CommandInfo
#
#     with pytest.raises(ValidationError):
#         CommandListResponse() # Assuming 'commands' is required
#
# Эти тесты не пройдут с текущими моделями, так как Pydantic
# будет жаловаться на отсутствие полей еще до создания экземпляра,
# если у них нет значений по умолчанию.
# Для полей с default или default_factory ValidationError не будет.
# Например, CommandInfo(name="cmd") создастся успешно, description и parameters будут по умолчанию.

# Проверка, что поля действительно обязательны, если нет default
# class TestStrictModels:
#     def test_param_info_strict(self):
#         with pytest.raises(ValidationError) as excinfo:
#             CommandParameterInfo() # name, type, required не имеют default
#         # Проверка, что ошибка именно из-за этих полей
#         assert "'name' is a required field" in str(excinfo.value) # Пример
#         assert "'type' is a required field" in str(excinfo.value)
#         assert "'required' is a required field" in str(excinfo.value)

# У Pydantic v2 поля без Optional и без default являются обязательными.
# Текущие модели имеют аннотации, и Pydantic это учтет.
# Например, CommandParameterInfo(name="test", type="str", required=True) - валидно.
# CommandParameterInfo(name="test", type="str") - невалидно, т.к. required отсутствует.

def test_command_parameter_info_validation_error():
    with pytest.raises(ValidationError):
<<<<<<< HEAD
        CommandParameterInfo(name="test", description="some description", type="str") # 'required' is missing

    with pytest.raises(ValidationError):
        CommandParameterInfo(name="test", description="some description", required=True) # 'type' is missing

    with pytest.raises(ValidationError):
        CommandParameterInfo(description="some description", type="str", required=True) # 'name' is missing

def test_command_info_validation_error():
    with pytest.raises(ValidationError):
        CommandInfo(description="test") # 'name' is missing, parameters is optional (defaults to [])

def test_command_list_response_validation_error():
    with pytest.raises(ValidationError):
        CommandListResponse(language_code="en") # 'commands' is missing, language_code is optional
=======
        CommandParameterInfo(name="test", description="some description", type="str") # type: ignore # 'required' is missing

    with pytest.raises(ValidationError):
        CommandParameterInfo(name="test", description="some description", required=True) # type: ignore # 'type' is missing

    with pytest.raises(ValidationError):
        CommandParameterInfo(description="some description", type="str", required=True) # type: ignore # 'name' is missing

def test_command_info_validation_error():
    with pytest.raises(ValidationError):
        CommandInfo(description="test") # type: ignore # 'name' is missing, parameters is optional (defaults to [])

def test_command_list_response_validation_error():
    with pytest.raises(ValidationError):
        CommandListResponse(language_code="en") # type: ignore # 'commands' is missing, language_code is optional
>>>>>>> bd203b94

# Corrected tests based on pyright feedback for genuinely missing fields
def test_command_parameter_info_actually_missing_fields():
    with pytest.raises(ValidationError, match="required"): # Expecting error about 'required'
<<<<<<< HEAD
        CommandParameterInfo(name="test", description="some description", type="str")

    with pytest.raises(ValidationError, match="type"): # Expecting error about 'type'
        CommandParameterInfo(name="test", description="some description", required=True)

    with pytest.raises(ValidationError, match="name"): # Expecting error about 'name'
        CommandParameterInfo(description="some description", type="str", required=True)

def test_command_info_actually_missing_fields():
    with pytest.raises(ValidationError, match="name"): # Expecting error about 'name'
        CommandInfo(description="A command that is missing its name.")

def test_command_list_response_actually_missing_fields():
    with pytest.raises(ValidationError, match="commands"): # Expecting error about 'commands'
        CommandListResponse(language_code="en")
=======
        CommandParameterInfo(name="test", description="some description", type="str") # type: ignore

    with pytest.raises(ValidationError, match="type"): # Expecting error about 'type'
        CommandParameterInfo(name="test", description="some description", required=True) # type: ignore

    with pytest.raises(ValidationError, match="name"): # Expecting error about 'name'
        CommandParameterInfo(description="some description", type="str", required=True) # type: ignore

def test_command_info_actually_missing_fields():
    with pytest.raises(ValidationError, match="name"): # Expecting error about 'name'
        CommandInfo(description="A command that is missing its name.") # type: ignore

def test_command_list_response_actually_missing_fields():
    with pytest.raises(ValidationError, match="commands"): # Expecting error about 'commands'
        CommandListResponse(language_code="en") # type: ignore
>>>>>>> bd203b94


# The pytest.main() call is unusual for typical test suite execution.
# It's often run by a test runner like `pytest` from the command line.
# Removing it as it might cause issues in some environments or if this file is imported.
# pytest.main()<|MERGE_RESOLUTION|>--- conflicted
+++ resolved
@@ -113,23 +113,6 @@
 
 def test_command_parameter_info_validation_error():
     with pytest.raises(ValidationError):
-<<<<<<< HEAD
-        CommandParameterInfo(name="test", description="some description", type="str") # 'required' is missing
-
-    with pytest.raises(ValidationError):
-        CommandParameterInfo(name="test", description="some description", required=True) # 'type' is missing
-
-    with pytest.raises(ValidationError):
-        CommandParameterInfo(description="some description", type="str", required=True) # 'name' is missing
-
-def test_command_info_validation_error():
-    with pytest.raises(ValidationError):
-        CommandInfo(description="test") # 'name' is missing, parameters is optional (defaults to [])
-
-def test_command_list_response_validation_error():
-    with pytest.raises(ValidationError):
-        CommandListResponse(language_code="en") # 'commands' is missing, language_code is optional
-=======
         CommandParameterInfo(name="test", description="some description", type="str") # type: ignore # 'required' is missing
 
     with pytest.raises(ValidationError):
@@ -145,28 +128,10 @@
 def test_command_list_response_validation_error():
     with pytest.raises(ValidationError):
         CommandListResponse(language_code="en") # type: ignore # 'commands' is missing, language_code is optional
->>>>>>> bd203b94
 
 # Corrected tests based on pyright feedback for genuinely missing fields
 def test_command_parameter_info_actually_missing_fields():
     with pytest.raises(ValidationError, match="required"): # Expecting error about 'required'
-<<<<<<< HEAD
-        CommandParameterInfo(name="test", description="some description", type="str")
-
-    with pytest.raises(ValidationError, match="type"): # Expecting error about 'type'
-        CommandParameterInfo(name="test", description="some description", required=True)
-
-    with pytest.raises(ValidationError, match="name"): # Expecting error about 'name'
-        CommandParameterInfo(description="some description", type="str", required=True)
-
-def test_command_info_actually_missing_fields():
-    with pytest.raises(ValidationError, match="name"): # Expecting error about 'name'
-        CommandInfo(description="A command that is missing its name.")
-
-def test_command_list_response_actually_missing_fields():
-    with pytest.raises(ValidationError, match="commands"): # Expecting error about 'commands'
-        CommandListResponse(language_code="en")
-=======
         CommandParameterInfo(name="test", description="some description", type="str") # type: ignore
 
     with pytest.raises(ValidationError, match="type"): # Expecting error about 'type'
@@ -182,7 +147,6 @@
 def test_command_list_response_actually_missing_fields():
     with pytest.raises(ValidationError, match="commands"): # Expecting error about 'commands'
         CommandListResponse(language_code="en") # type: ignore
->>>>>>> bd203b94
 
 
 # The pytest.main() call is unusual for typical test suite execution.
