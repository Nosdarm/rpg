--- conflicted
+++ resolved
@@ -484,17 +484,12 @@
 
         # Define sample rules for testing the rule application functions directly
         self.sample_rules_same_intent: Dict[str, Tuple[set[str], Optional[Tuple[str, ...]]]] = {
-<<<<<<< HEAD
-            "EXCLUSIVE_ITEM_MANIPULATION": ({"take"}, ("item_static:", "item_instance:", "item_name:")), # Changed key
-            "MULTI_ATTACK": ({"attack"}, ("npc:", "player:")),
-=======
             "EXCLUSIVE_ITEM_MANIPULATION": ({"take"}, ("item_static:", "item_instance:", "item_name:")),
             "MULTI_ATTACK": ({"attack"}, ("npc:", "player:")),
             "EXCLUSIVE_OBJECT_MANIPULATION_TEST": (
                 {"interact", "use"},
                 ("obj_static:", "obj_name:", "use_obj_static:", "use_obj_name:")
             ),
->>>>>>> 782f9636
         }
         self.sample_rules_conflicting_pairs: Dict[frozenset[str], List[Tuple[str, Tuple[str, ...]]]] = {
             frozenset(["take", "use"]): [("item_contention", ("item_static:", "item_instance:", "item_name:"))],
