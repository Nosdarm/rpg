--- conflicted
+++ resolved
@@ -712,11 +712,7 @@
         # Pyright errors on these lines seem to be misinterpretations.
         # p_data is a dict, so .get() is fine.
         # The __getitem__ error for GeneratedNpc/Player on this line is also likely confusion.
-<<<<<<< HEAD
-        if p_data.get("id") == mock_actor_npc_defeated_data.id and p_data.get("type") == EntityType.NPC.value: # type: ignore[attr-defined]
-=======
         if p_data.get("id") == mock_actor_npc_defeated_data.id and p_data.get("type") == EntityType.NPC.value: # Line 626
->>>>>>> bd203b94
             p_data["current_hp"] = 0
             defeated_actor_combat_data = p_data
             break
@@ -727,11 +723,7 @@
         with patch('src.core.npc_combat_strategy._get_combat_encounter_data', AsyncMock(return_value=mock_combat_encounter)):
             with patch('src.core.npc_combat_strategy.crud_relationship.get_relationships_for_entity', AsyncMock(return_value=[])) as mock_get_relationships:
                 action_result = await get_npc_combat_action(
-<<<<<<< HEAD
-                    mock_session, mock_actor_npc_defeated_data.guild_id, mock_actor_npc_defeated_data.id, mock_combat_encounter.id # type: ignore[attr-defined]
-=======
                     mock_session, mock_actor_npc_defeated_data.guild_id, mock_actor_npc_defeated_data.id, mock_combat_encounter.id # Line 632 / 633
->>>>>>> bd203b94
                 )
                 assert action_result == {"action_type": "idle", "reason": "Actor is defeated."}
 
