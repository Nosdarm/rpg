--- conflicted
+++ resolved
@@ -94,20 +94,6 @@
         }
         self.mock_get_rule.side_effect = lambda session, guild_id, key, default: default
 
-<<<<<<< HEAD
-    async def _run_analysis(self, entity_type: str, mock_parsed_entity: Optional[BaseGeneratedEntity], context_json: Optional[str] = None):
-        from src.core.ai_response_parser import ParsedAiData # Import for wrapping
-        entities_for_payload = []
-        if mock_parsed_entity:
-            # Pass as dict for Pydantic to validate against the Union
-            entities_for_payload.append(mock_parsed_entity.model_dump(mode='json'))
-
-        self.mock_parse_and_validate.return_value = ParsedAiData(
-            raw_ai_output="mock raw output for test", # Added required field
-            generated_entities=entities_for_payload
-            # errors=[] # Removed, ParsedAiData does not have an 'errors' field
-        )
-=======
     async def _run_analysis(self, entity_type: str, mock_test_data_entity: Optional[BaseGeneratedEntity], context_json: Optional[str] = None):
         from src.core.ai_response_parser import ParsedAiData, GeneratedEntity, PydanticNativeValidationError # Ensure imports
 
@@ -132,7 +118,6 @@
         # self.mock_parse_and_validate.return_value directly. This is handled by previous diffs
         # for tests like test_key_field_missing_for_item, test_filtering_..., etc.
         # test_pydantic_validation_error_captured also sets this mock directly to a CustomValidationError.
->>>>>>> b0a64547
 
         return await analyze_generated_content(
             session=self.mock_session, guild_id=self.guild_id, entity_type=entity_type,
@@ -289,7 +274,6 @@
 
     async def test_pydantic_validation_error_captured(self):
         from src.core.ai_response_parser import CustomValidationError # Import for test
-<<<<<<< HEAD
 
         # Simulate parse_and_validate_ai_response returning a CustomValidationError
         custom_error_details_dicts = [{"loc": ("name_i18n",), "msg": "field required", "type": "value_error.missing", "input": {}}]
@@ -302,20 +286,6 @@
             details=custom_error_details_dicts # parse_and_validate_ai_response returns dicts here
         )
 
-=======
-
-        # Simulate parse_and_validate_ai_response returning a CustomValidationError
-        custom_error_details_dicts = [{"loc": ("name_i18n",), "msg": "field required", "type": "value_error.missing", "input": {}}]
-        # Convert details to list of strings as SUT stores them
-        custom_error_details_json_strings = [json.dumps(detail) for detail in custom_error_details_dicts]
-
-        self.mock_parse_and_validate.return_value = CustomValidationError(
-            error_type="TestPydanticValidationError", # Added required field
-            message="Mocked Pydantic Error From Test",
-            details=custom_error_details_dicts # parse_and_validate_ai_response returns dicts here
-        )
-
->>>>>>> b0a64547
         result = await self._run_analysis("npc", None) # Entity type doesn't matter as parsing will "fail" via CustomValidationError
 
         self.assertEqual(len(result.analysis_reports), 1)
@@ -328,14 +298,9 @@
         self.assertEqual(len(report.validation_errors), 1) # type: ignore[arg-type]
         # The SUT stores details as JSON strings in the report
         self.assertEqual(report.validation_errors[0], custom_error_details_json_strings[0]) # type: ignore[index]
-<<<<<<< HEAD
-        self.assertIn("'loc': ('name_i18n',)", report.validation_errors[0]) # type: ignore[index]
-        self.assertIn("'msg': 'field required'", report.validation_errors[0]) # type: ignore[index]
-=======
         # Pydantic v2 errors() returns loc as a list of strings/ints, not a tuple
         self.assertIn('"loc": ["name_i18n"]', report.validation_errors[0]) # type: ignore[index]
         self.assertIn('"msg": "field required"', report.validation_errors[0]) # type: ignore[index] # Use double quotes for JSON string value
->>>>>>> b0a64547
 
 
     async def test_filtering_of_parsed_entities_item_from_economic_prompt(self):
