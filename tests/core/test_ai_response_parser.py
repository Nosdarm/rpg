--- conflicted
+++ resolved
@@ -144,17 +144,10 @@
         from src.core.ai_response_parser import ParsedNpcData
         with self.assertRaises(PydanticNativeValidationError):
             # Missing name_i18n
-<<<<<<< HEAD
-            ParsedNpcData(entity_type="npc", description_i18n={"en": "Desc"}) # level is optional
-        with self.assertRaises(PydanticNativeValidationError):
-            # Missing description_i18n
-            ParsedNpcData(entity_type="npc", name_i18n={"en": "Name"}) # level is optional
-=======
             ParsedNpcData(entity_type="npc", description_i18n={"en": "Desc"}) # type: ignore # level is optional
         with self.assertRaises(PydanticNativeValidationError):
             # Missing description_i18n
             ParsedNpcData(entity_type="npc", name_i18n={"en": "Name"}) # type: ignore # level is optional
->>>>>>> 3648882d
 
     # --- Tests for ParsedItemData (Task 43) ---
     # This test_parsed_item_data_valid seems to be duplicated. Removing one instance.
@@ -195,11 +188,7 @@
     def test_parsed_item_data_invalid(self):
         # Missing static_id
         with self.assertRaisesRegex(PydanticNativeValidationError, "Field required"):
-<<<<<<< HEAD
-            ParsedItemData(entity_type="item", name_i18n={"en":"a"}, description_i18n={"en":"b"}, item_type="misc")
-=======
             ParsedItemData(entity_type="item", name_i18n={"en":"a"}, description_i18n={"en":"b"}, item_type="misc") # type: ignore
->>>>>>> 3648882d
         # Empty static_id
         with self.assertRaisesRegex(PydanticNativeValidationError, "static_id must be a non-empty string for ParsedItemData"):
             ParsedItemData(entity_type="item", static_id=" ", name_i18n={"en":"a"}, description_i18n={"en":"b"}, item_type="misc")
