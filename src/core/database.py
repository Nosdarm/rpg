import logging
from sqlalchemy.ext.asyncio import create_async_engine, AsyncSession, async_sessionmaker
from sqlalchemy.orm import sessionmaker

from config.settings import DATABASE_URL
# Импортируем Base из models, чтобы init_db мог создать таблицы
from models.base import Base

logger = logging.getLogger(__name__)

# Создаем асинхронный движок SQLAlchemy
# echo=True полезно для отладки, выводит все SQL-запросы. В продакшене лучше отключить.
# echo=False по умолчанию, если не указано. Можно сделать настраиваемым через settings.py
engine = create_async_engine(DATABASE_URL, echo=False)

# Создаем фабрику асинхронных сессий
# expire_on_commit=False рекомендуется для асинхронных сессий, чтобы объекты были доступны после коммита.
AsyncSessionLocal = async_sessionmaker(
    bind=engine,
    class_=AsyncSession,
    expire_on_commit=False
)

<<<<<<< HEAD
from typing import AsyncGenerator # Add this import

async def get_db_session() -> AsyncGenerator[AsyncSession, None]: # Corrected type hint
=======
from typing import AsyncIterator # Import AsyncIterator

async def get_db_session() -> AsyncIterator[AsyncSession]: # Corrected type hint
>>>>>>> 489c843e
    """
    Dependency для получения асинхронной сессии базы данных.
    Используется в обработчиках запросов (например, в FastAPI).
    Гарантирует, что сессия будет закрыта после использования.
    """
    async with AsyncSessionLocal() as session:
        try:
            yield session
            await session.commit() # Коммит транзакции, если все успешно
        except Exception:
            await session.rollback() # Откат транзакции в случае ошибки
            raise
        finally:
            await session.close() # Закрытие сессии

# Декоратор для управления транзакциями
def transactional(func):
    """
    Декоратор для выполнения функции внутри транзакции базы данных.
    Автоматически получает сессию из get_db_session(), которая управляет commit/rollback.
    Предполагается, что декорируемая функция является async и первым аргументом
    ожидает сессию БД (db: AsyncSession).
    """
    import functools

    @functools.wraps(func)
    async def wrapper(*args, **kwargs):
        # Извлекаем guild_id из именованных аргументов, если он там есть.
        # Это может быть полезно для логирования или специфичных проверок на уровне декоратора,
        # хотя основная фильтрация по guild_id должна происходить в самих CRUD операциях.
        guild_id_for_log = kwargs.get('guild_id', 'N/A')

        async for session in get_db_session(): # get_db_session уже управляет commit/rollback
            try:
                # Передаем сессию как первый аргумент в декорируемую функцию.
                # args[0] будет сессией, если func это простой метод класса, где self - первый аргумент.
                # Если func - статическая функция или функция модуля, то session будет первым аргументом.
                # Мы предполагаем, что декорируемая функция ожидает сессию первым аргументом.

                # Если args уже содержит self или cls (если func - метод), то session должна быть вставлена после них.
                # Однако, стандартная практика - декоратор предоставляет ресурсы, такие как сессия,
                # и декорируемая функция объявляет их как свои первые параметры.
                # Пример: @transactional async def my_func(session: AsyncSession, other_arg: int): ...

                # Проверим, является ли первый аргумент 'self' или 'cls' (часто для методов класса)
                # Это упрощенная проверка. Более надежно было бы инспектировать сигнатуру func.
                # if args and isinstance(args[0], object) and func.__name__ in dir(args[0]):
                #    result = await func(args[0], session, *args[1:], **kwargs)
                # else:
                #    result = await func(session, *args, **kwargs)

                # Для простоты, предполагаем, что декорируемая функция всегда принимает сессию первым аргументом.
                # Если это метод класса, то сигнатура должна быть def my_method(self, session: AsyncSession, ...).
                # Декоратор тогда должен вызываться как @transactional на методе.
                # В wrapper args[0] будет self.
                # Чтобы передать сессию, нам нужно ее вставить.

                # Более корректный подход: декорируемая функция должна ЯВНО принимать сессию.
                # @transactional
                # async def some_function(session: AsyncSession, guild_id: int): ...
                # wrapper вызовет some_function(session_instance, guild_id=123)

                # В нашем случае, get_db_session() является генератором, который yield-ит сессию.
                # Декоратор должен передать эту сессию в func.

                # Если func это метод экземпляра, то args[0] это self.
                # В этом случае, мы передаем session как второй аргумент.
                # Если func это обычная функция, args будет пустым (или содержать другие аргументы).
                # Мы передаем session как первый аргумент.

                # Давайте стандартизируем: декорируемая функция ДОЛЖНА принимать сессию первым аргументом.
                # Если это метод класса, его сигнатура должна быть: async def method(self, session: AsyncSession, ...)
                # Декоратор будет передавать сессию после self.

                is_method = False
                if args:
                    # Простая эвристика: если первый арг есть и имя функции есть в его атрибутах
                    # Это может быть не всегда точно, но для простоты пока так.
                    # Лучше использовать inspect.signature(func) для определения первого параметра.
                    first_arg_is_class_instance = hasattr(args[0], func.__name__)
                    # Если func это unbound method класса, то args[0] это self.
                    # Если func это bound method экземпляра, то args[0] это self.
                    # Если func это staticmethod, то args не будет содержать self/cls.
                    # Если func это classmethod, то args[0] это cls.

                    # Для простоты, если есть args, предполагаем, что первый - это self/cls
                    # и сессия должна быть вставлена после него.
                    # Это не самый надежный способ, но для начала сойдет.
                    # В идеале, декорируемая функция должна явно принимать 'session' как аргумент.
                    # Мы же будем внедрять сессию в вызов.
                    pass # Мы передадим сессию как первый аргумент, а *args последуют за ним.

                # Передаем сессию как первый аргумент, за которым следуют остальные аргументы.
                # Если func - это метод, то args[0] - это self/cls.
                # Мы должны передать (self, session, *original_args_after_self, **kwargs)
                # Если func - обычная функция, то (session, *original_args, **kwargs)

                # Самый простой и явный способ - это если декорируемая функция
                # явно объявляет сессию как один из своих аргументов (например, первый).
                # Декоратор тогда просто передает ее.

                # В нашем случае, мы передаем сессию первым аргументом в вызов func.
                # Если func - это метод экземпляра (например, MyClass.my_method),
                # то Python автоматически передаст 'self' первым.
                # Если мы сделаем func(session, *args, **kwargs), то для метода это будет:
                # MyClass.my_method(session_obj, self_obj, ...other_args...) -> Ошибка
                # Если это bound method, то self уже "встроен".
                # my_instance.my_method(session_obj, ...other_args...)

                # Чтобы было универсально, функция, которую мы декорируем, должна
                # принимать сессию как первый аргумент *после* self/cls, если они есть.
                # Либо, если это функция модуля, то просто первым аргументом.

                # Давайте придерживаться соглашения:
                # - Для функций модуля: async def my_func(session: AsyncSession, ...)
                # - Для методов класса: async def my_method(self, session: AsyncSession, ...)
                # Декоратор будет внедрять сессию.

                # wrapper(self, *args, **kwargs) если func - метод
                # wrapper(*args, **kwargs) если func - функция
                # Мы получаем *args и **kwargs как они были переданы обернутой функции.

                # Если func - это метод, то args[0] - это self.
                if args and hasattr(args[0], func.__name__) and callable(getattr(args[0], func.__name__)):
                    # Вероятно, это вызов метода: instance.method(arg1, kwarg1=...)
                    # args = (self, arg1)
                    result = await func(args[0], session, *args[1:], **kwargs)
                else:
                    # Вероятно, это вызов обычной функции: module_function(arg1, kwarg1=...)
                    # args = (arg1,)
                    result = await func(session, *args, **kwargs)

                # session.commit() уже вызывается в get_db_session при успешном выходе из блока try
                return result
            except Exception as e:
                # session.rollback() уже вызывается в get_db_session при исключении
                logger.error(f"Ошибка в транзакционной функции {func.__name__} (guild_id: {guild_id_for_log}): {e}", exc_info=True)
                raise
            # finally: session.close() также обрабатывается в get_db_session
    return wrapper

async def init_db():
    """
    Инициализирует базу данных, создавая все таблицы на основе метаданных моделей.
    Внимание: Эту функцию следует использовать только для первоначального создания таблиц
    или в разработке. В продакшене для управления схемой БД следует использовать Alembic.
    """
    async with engine.begin() as conn:
        try:
            # await conn.run_sync(Base.metadata.drop_all) # Опционально: удалить все таблицы перед созданием
            # logger.info("Старые таблицы удалены (если были).")
            await conn.run_sync(Base.metadata.create_all)
            logger.info("Таблицы успешно созданы на основе метаданных моделей.")
        except Exception as e:
            logger.error(f"Ошибка при инициализации таблиц БД: {e}", exc_info=True)
            raise

# Пример использования get_db_session (не для прямого вызова здесь, а в контексте приложения)
# async def some_function_that_uses_db():
#     async for session in get_db_session():
#         # работа с session
#         result = await session.execute(...)
#         print(result.scalars().all())
#         break # Важно, если get_db_session - генератор, который yield-ит один раз

# Если init_db предполагается вызывать как скрипт (например, python -m src.core.database init)
# if __name__ == "__main__":
#     import asyncio
#     async def main_init():
#         logger.info("Запуск инициализации БД...")
#         await init_db()
#         logger.info("Инициализация БД завершена.")
#     asyncio.run(main_init())<|MERGE_RESOLUTION|>--- conflicted
+++ resolved
@@ -21,15 +21,9 @@
     expire_on_commit=False
 )
 
-<<<<<<< HEAD
-from typing import AsyncGenerator # Add this import
-
-async def get_db_session() -> AsyncGenerator[AsyncSession, None]: # Corrected type hint
-=======
 from typing import AsyncIterator # Import AsyncIterator
 
 async def get_db_session() -> AsyncIterator[AsyncSession]: # Corrected type hint
->>>>>>> 489c843e
     """
     Dependency для получения асинхронной сессии базы данных.
     Используется в обработчиках запросов (например, в FastAPI).
