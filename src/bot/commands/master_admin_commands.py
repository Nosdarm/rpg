--- conflicted
+++ resolved
@@ -36,15 +36,8 @@
     # No specific permission decorator needed if default_permissions is set on the group
     async def ping_command(self, interaction: discord.Interaction):
         """Responds with pong, testing the cog and permissions."""
-<<<<<<< HEAD
-        if interaction.guild_id is None: # Дополнительная проверка, хотя guild_only=True уже есть
-            await interaction.response.send_message("This command must be used in a guild.", ephemeral=True)
-            return
-        
-=======
         # guild_only=True on the group handles the guild check implicitly
         # interaction.guild_id will be available.
->>>>>>> 50ee11d6
         await interaction.response.send_message(f"Pong! Master Admin Cog is active in guild {interaction.guild_id}.", ephemeral=True)
         logger.debug(f"MasterAdminCog ping command executed by {interaction.user} in guild {interaction.guild_id}")
 
@@ -167,15 +160,6 @@
             )
 
             for p in players:
-<<<<<<< HEAD
-                embed.add_field(name=f"ID: {p.id} | {p.name}", 
-                                value=f"Discord: <@{p.discord_id}>\nLevel: {p.level}, Status: {p.current_status.value}", 
-                                inline=False)
-            
-            if len(embed.fields) == 0 : # Should be caught by "not players" but as a safeguard
-                 await interaction.followup.send(f"No players found to display on page {page}.", ephemeral=True)
-                 return
-=======
                 embed.add_field(
                     name=field_name_template.format(player_id=p.id, player_name=p.name),
                     value=field_value_template.format(discord_id=p.discord_id, level=p.level, status=p.current_status.value),
@@ -189,7 +173,6 @@
                 )
                 await interaction.followup.send(no_display_msg.format(page=page), ephemeral=True)
                 return
->>>>>>> 50ee11d6
 
             await interaction.followup.send(embed=embed, ephemeral=True)
 
@@ -287,12 +270,7 @@
                 )
                 await interaction.followup.send(not_found_msg.format(player_id=player_id), ephemeral=True)
                 return
-<<<<<<< HEAD
-            
-            # Use the generic update_entity function
-=======
-
->>>>>>> 50ee11d6
+
             try:
                 async with session.begin(): # Ensure atomic update
                     updated_player = await update_entity(session, entity=player, data=update_data)
@@ -368,13 +346,6 @@
             try:
                 value_str = json.dumps(rule_value, indent=2, ensure_ascii=False)
             except TypeError:
-<<<<<<< HEAD
-                value_str = "Error displaying value (non-serializable)."
-            
-            embed.add_field(name="Key", value=key, inline=False)
-            embed.add_field(name="Value", value=f"```json\n{value_str[:1000]}\n```" + ("..." if len(value_str) > 1000 else ""), inline=False)
-            
-=======
                 value_str = await get_localized_message_template(
                     session, interaction.guild_id, "ruleconfig_get:error_serialization", lang_code,
                     "Error displaying value (non-serializable)."
@@ -383,7 +354,6 @@
             embed.add_field(name=key_label, value=key, inline=False)
             embed.add_field(name=value_label, value=f"```json\n{value_str[:1000]}\n```" + ("..." if len(value_str) > 1000 else ""), inline=False)
 
->>>>>>> 50ee11d6
             await interaction.followup.send(embed=embed, ephemeral=True)
 
     @ruleconfig_group.command(name="set", description="Set or update a RuleConfig value.")
@@ -430,17 +400,12 @@
                 )
                 await interaction.followup.send(error_set_msg.format(key_name=key, error_message=str(e)), ephemeral=True)
                 return
-<<<<<<< HEAD
-        
-        await interaction.followup.send(f"RuleConfig '{key}' has been set/updated successfully.", ephemeral=True)
-=======
 
             success_msg = await get_localized_message_template(
                 session, interaction.guild_id, "ruleconfig_set:success", lang_code,
                 "RuleConfig '{key_name}' has been set/updated successfully."
             )
             await interaction.followup.send(success_msg.format(key_name=key), ephemeral=True)
->>>>>>> 50ee11d6
 
     @ruleconfig_group.command(name="list", description="List all RuleConfig entries for this guild.")
     @app_commands.describe(page="Page number to display.", limit="Number of rules per page.")
@@ -547,16 +512,6 @@
                 return
 
             try:
-<<<<<<< HEAD
-                value_str = json.dumps(value, ensure_ascii=False) # Compact display for list
-                if len(value_str) > 150: # Truncate very long values in list view
-                    value_str = value_str[:150] + "..."
-            except TypeError:
-                value_str = "Error: Non-serializable value."
-            embed.add_field(name=key, value=f"```json\n{value_str}\n```", inline=False)
-        
-        await interaction.followup.send(embed=embed, ephemeral=True)
-=======
                 # rule_config_crud.remove_by_guild_and_key is @transactional
                 # It returns the number of deleted rows or the deleted object, depending on implementation.
                 # Let's assume it returns the deleted object or raises an error if not found (which we checked).
@@ -593,7 +548,6 @@
                 )
                 await interaction.followup.send(generic_error_msg.format(key_name=key, error_message=str(e)), ephemeral=True)
                 return
->>>>>>> 50ee11d6
 
     # --- PendingConflict Management ---
     conflict_group = app_commands.Group(name="conflict", description="Master commands for managing pending conflicts.", parent=master_admin_group)
@@ -605,17 +559,10 @@
         # resolved_action_json="Optional JSON for the custom resolved action (if outcome requires it).", # TODO: Add later if needed
         notes="Optional notes about the resolution."
     )
-<<<<<<< HEAD
-    @is_administrator()
-    async def conflict_resolve(self, interaction: discord.Interaction, 
-                               pending_conflict_id: int, 
-                               outcome_status: str, 
-=======
     # No specific permission decorator needed
     async def conflict_resolve(self, interaction: discord.Interaction,
                                pending_conflict_id: int,
                                outcome_status: str,
->>>>>>> 50ee11d6
                                # resolved_action_json: Optional[str] = None, # TODO
                                notes: Optional[str] = None):
         await interaction.response.defer(ephemeral=True)
@@ -655,12 +602,6 @@
                         )
                         await interaction.followup.send(invalid_outcome_msg.format(provided_status=outcome_status, allowed_list=allowed_values_str), ephemeral=True)
                         return
-<<<<<<< HEAD
-            
-            if not resolved_status_enum:
-                allowed_values = ", ".join([s.name for s in valid_resolution_statuses])
-                await interaction.followup.send(f"Outcome status '{outcome_status}' not recognized or not a valid master resolution. Allowed: {allowed_values}", ephemeral=True)
-=======
 
             if not resolved_status_enum: # Did not match any ConflictStatus name/value
                 allowed_values_str = ", ".join([s.name for s in valid_resolution_statuses])
@@ -669,7 +610,6 @@
                     "Outcome status '{provided_status}' not recognized or not a valid master resolution. Allowed: {allowed_list}"
                 )
                 await interaction.followup.send(unrecognized_outcome_msg.format(provided_status=outcome_status, allowed_list=allowed_values_str), ephemeral=True)
->>>>>>> 50ee11d6
                 return
 
         except ValueError: # Should not happen with current logic, but as a safeguard
@@ -726,16 +666,6 @@
                         await interaction.followup.send(not_pending_msg.format(conflict_id=pending_conflict_id, current_status=conflict_to_update.status.value), ephemeral=True)
                         return
 
-<<<<<<< HEAD
-                    updated_conflict = await update_entity(session, entity=conflict, data=update_data)
-                    # update_entity should have added to session and flushed. session.begin() will commit.
-                    
-                    # Placeholder for actual signaling:
-                    logger.info(f"Conflict {updated_conflict.id} resolved by Master. Current status: {updated_conflict.status.value}. Notes: '{updated_conflict.resolution_notes}'. Action Processor signaling mechanism TBD.")
-                
-                # If we reach here, the transaction was successful
-                await interaction.followup.send(f"Conflict ID {pending_conflict_id} has been resolved with status '{resolved_status_enum.name}'. Notes: {notes or 'N/A'}", ephemeral=True)
-=======
                     # Use the specific CRUD update method if it exists and is preferred,
                     # otherwise, CRUDBase.update (which update_entity was likely a wrapper for) is fine.
                     # CRUDBase.update takes db_obj and obj_in (a dict or Pydantic model).
@@ -752,7 +682,6 @@
                     "Conflict ID {conflict_id} has been resolved with status '{status_name}'. Notes: {notes_value}"
                 )
                 await interaction.followup.send(success_msg.format(conflict_id=pending_conflict_id, status_name=resolved_status_enum.name, notes_value=(notes or "N/A")), ephemeral=True)
->>>>>>> 50ee11d6
 
             except Exception as e:
                 # session.begin() handles rollback
@@ -816,17 +745,10 @@
             if conflict.involved_entities_json:
                 try:
                     involved_str = json.dumps(conflict.involved_entities_json, indent=2, ensure_ascii=False)
-<<<<<<< HEAD
-                except TypeError: involved_str = "Error: Non-serializable data"
-            embed.add_field(name="Involved Entities", value=f"```json\n{involved_str[:1000]}\n```" + ("..." if len(involved_str) > 1000 else ""), inline=False)
-            
-            actions_str = "Not available"
-=======
                 except TypeError: involved_str = error_serialization_msg
             embed.add_field(name=await get_label("involved_entities", "Involved Entities"), value=f"```json\n{involved_str[:1000]}\n```" + ("..." if len(involved_str) > 1000 else ""), inline=False)
 
             actions_str = na_msg
->>>>>>> 50ee11d6
             if conflict.conflicting_actions_json:
                 try:
                     actions_str = json.dumps(conflict.conflicting_actions_json, indent=2, ensure_ascii=False)
@@ -834,13 +756,8 @@
             embed.add_field(name=await get_label("conflicting_actions", "Conflicting Actions"), value=f"```json\n{actions_str[:1000]}\n```" + ("..." if len(actions_str) > 1000 else ""), inline=False)
 
             if conflict.resolution_notes:
-<<<<<<< HEAD
-                embed.add_field(name="Resolution Notes", value=conflict.resolution_notes[:1020] + ("..." if len(conflict.resolution_notes) > 1020 else ""), inline=False)
-            
-=======
                 embed.add_field(name=await get_label("resolution_notes", "Resolution Notes"), value=conflict.resolution_notes[:1020] + ("..." if len(conflict.resolution_notes) > 1020 else ""), inline=False)
 
->>>>>>> 50ee11d6
             if conflict.resolved_action_json:
                 resolved_action_str = na_msg
                 try:
